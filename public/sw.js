if (!self.define) {
<<<<<<< HEAD
  let s,
    e = {};
  const n = (n, c) => (
    (n = new URL(n + '.js', c).href),
    e[n] ||
      new Promise((e) => {
        if ('document' in self) {
          const s = document.createElement('script');
          ((s.src = n), (s.onload = e), document.head.appendChild(s));
        } else ((s = n), importScripts(n), e());
      }).then(() => {
        let s = e[n];
        if (!s) throw new Error(`Module ${n} didn’t register its module`);
        return s;
      })
  );
  self.define = (c, a) => {
    const i =
      s ||
      ('document' in self ? document.currentScript.src : '') ||
      location.href;
    if (e[i]) return;
    let t = {};
    const r = (s) => n(s, i),
      o = { module: { uri: i }, exports: t, require: r };
    e[i] = Promise.all(c.map((s) => o[s] || r(s))).then((s) => (a(...s), t));
=======
  let e,
    s = {};
  const t = (t, n) => (
    (t = new URL(t + '.js', n).href),
    s[t] ||
      new Promise((s) => {
        if ('document' in self) {
          const e = document.createElement('script');
          ((e.src = t), (e.onload = s), document.head.appendChild(e));
        } else ((e = t), importScripts(t), s());
      }).then(() => {
        let e = s[t];
        if (!e) throw new Error(`Module ${t} didn’t register its module`);
        return e;
      })
  );
  self.define = (n, a) => {
    const i =
      e ||
      ('document' in self ? document.currentScript.src : '') ||
      location.href;
    if (s[i]) return;
    let c = {};
    const r = (e) => t(e, i),
      d = { module: { uri: i }, exports: c, require: r };
    s[i] = Promise.all(n.map((e) => d[e] || r(e))).then((e) => (a(...e), c));
>>>>>>> ab7a9c5f
  };
}
define(['./workbox-b8918663'], function (s) {
  'use strict';
<<<<<<< HEAD
  (importScripts('fallback-DD7capMUo7jnRVUWzxgvs.js'),
=======
  (importScripts('fallback-VCBHCR_tn4mPFt1ydNa1u.js'),
>>>>>>> ab7a9c5f
    self.skipWaiting(),
    s.clientsClaim(),
    s.precacheAndRoute(
      [
        {
          url: '/_next/app-build-manifest.json',
<<<<<<< HEAD
          revision: '0b466f50676c3cf206d997a69bf62200',
=======
          revision: '6b6719cb95d3354d58078c67c227af6a',
>>>>>>> ab7a9c5f
        },
        {
          url: '/_next/dynamic-css-manifest.json',
          revision: 'fe98ca6effd7235d56f644a56c027db5',
        },
        {
<<<<<<< HEAD
          url: '/_next/static/DD7capMUo7jnRVUWzxgvs/_buildManifest.js',
          revision: '0b5af72ac5e1fdfc5948c4337a3d82c1',
        },
        {
          url: '/_next/static/DD7capMUo7jnRVUWzxgvs/_ssgManifest.js',
=======
          url: '/_next/static/VCBHCR_tn4mPFt1ydNa1u/_buildManifest.js',
          revision: '912a3e45d01db92e4a4e46a560ce34d4',
        },
        {
          url: '/_next/static/VCBHCR_tn4mPFt1ydNa1u/_ssgManifest.js',
>>>>>>> ab7a9c5f
          revision: 'b6652df95db52feb4daf4eca35380933',
        },
        {
          url: '/_next/static/chunks/111-fbbf4034670ddd84.js',
          revision: 'DD7capMUo7jnRVUWzxgvs',
        },
        {
          url: '/_next/static/chunks/152-a3dfb708539be9d6.js',
<<<<<<< HEAD
          revision: 'DD7capMUo7jnRVUWzxgvs',
        },
        {
          url: '/_next/static/chunks/153-2f901fdd5ed655fe.js',
          revision: 'DD7capMUo7jnRVUWzxgvs',
        },
        {
          url: '/_next/static/chunks/212-48753bce66e8c879.js',
          revision: 'DD7capMUo7jnRVUWzxgvs',
        },
        {
          url: '/_next/static/chunks/25.831cfb5db1fb3d55.js',
          revision: '831cfb5db1fb3d55',
        },
        {
          url: '/_next/static/chunks/308-8fc67cadc5787043.js',
          revision: 'DD7capMUo7jnRVUWzxgvs',
        },
        {
          url: '/_next/static/chunks/363-047cdc3d323252c4.js',
          revision: 'DD7capMUo7jnRVUWzxgvs',
        },
        {
          url: '/_next/static/chunks/426-c116eb1d651b7a4f.js',
          revision: 'DD7capMUo7jnRVUWzxgvs',
        },
        {
          url: '/_next/static/chunks/4bd1b696-2eab003e95522e3e.js',
          revision: 'DD7capMUo7jnRVUWzxgvs',
        },
        {
          url: '/_next/static/chunks/501-9819a7d9975e6028.js',
          revision: 'DD7capMUo7jnRVUWzxgvs',
        },
        {
          url: '/_next/static/chunks/566-5d71df6e59b210c6.js',
          revision: 'DD7capMUo7jnRVUWzxgvs',
        },
        {
          url: '/_next/static/chunks/585-7bc4cb2316f7482d.js',
          revision: 'DD7capMUo7jnRVUWzxgvs',
        },
        {
          url: '/_next/static/chunks/624-fb8bf8dcd1372c33.js',
          revision: 'DD7capMUo7jnRVUWzxgvs',
        },
        {
          url: '/_next/static/chunks/642.8b39606f116c20dc.js',
          revision: '8b39606f116c20dc',
        },
        {
          url: '/_next/static/chunks/684-5755810b66aa1586.js',
          revision: 'DD7capMUo7jnRVUWzxgvs',
=======
          revision: 'VCBHCR_tn4mPFt1ydNa1u',
        },
        {
          url: '/_next/static/chunks/153-2f901fdd5ed655fe.js',
          revision: 'VCBHCR_tn4mPFt1ydNa1u',
        },
        {
          url: '/_next/static/chunks/180.6f7c865b44c22c40.js',
          revision: '6f7c865b44c22c40',
        },
        {
          url: '/_next/static/chunks/212-48753bce66e8c879.js',
          revision: 'VCBHCR_tn4mPFt1ydNa1u',
        },
        {
          url: '/_next/static/chunks/318-617040f2fdbdfb33.js',
          revision: 'VCBHCR_tn4mPFt1ydNa1u',
        },
        {
          url: '/_next/static/chunks/363-047cdc3d323252c4.js',
          revision: 'VCBHCR_tn4mPFt1ydNa1u',
        },
        {
          url: '/_next/static/chunks/419-9d0cec582a9454c4.js',
          revision: 'VCBHCR_tn4mPFt1ydNa1u',
        },
        {
          url: '/_next/static/chunks/429-a684e6d93106a739.js',
          revision: 'VCBHCR_tn4mPFt1ydNa1u',
        },
        {
          url: '/_next/static/chunks/4bd1b696-2eab003e95522e3e.js',
          revision: 'VCBHCR_tn4mPFt1ydNa1u',
        },
        {
          url: '/_next/static/chunks/501-a7aab2bb06e0b1fd.js',
          revision: 'VCBHCR_tn4mPFt1ydNa1u',
        },
        {
          url: '/_next/static/chunks/525-e86bd28a6e257ff5.js',
          revision: 'VCBHCR_tn4mPFt1ydNa1u',
        },
        {
          url: '/_next/static/chunks/585-7bc4cb2316f7482d.js',
          revision: 'VCBHCR_tn4mPFt1ydNa1u',
        },
        {
          url: '/_next/static/chunks/642.b3fe1137f0d76662.js',
          revision: 'b3fe1137f0d76662',
        },
        {
          url: '/_next/static/chunks/684-5755810b66aa1586.js',
          revision: 'VCBHCR_tn4mPFt1ydNa1u',
>>>>>>> ab7a9c5f
        },
        {
          url: '/_next/static/chunks/693.00bfe48bf2822819.js',
          revision: '00bfe48bf2822819',
        },
        {
          url: '/_next/static/chunks/874-6ac2a318fa9c5bfb.js',
<<<<<<< HEAD
          revision: 'DD7capMUo7jnRVUWzxgvs',
        },
        {
          url: '/_next/static/chunks/890-924de14590c694a6.js',
          revision: 'DD7capMUo7jnRVUWzxgvs',
        },
        {
          url: '/_next/static/chunks/948-aa1f749d4f39d74c.js',
          revision: 'DD7capMUo7jnRVUWzxgvs',
=======
          revision: 'VCBHCR_tn4mPFt1ydNa1u',
        },
        {
          url: '/_next/static/chunks/890-924de14590c694a6.js',
          revision: 'VCBHCR_tn4mPFt1ydNa1u',
        },
        {
          url: '/_next/static/chunks/948-aa1f749d4f39d74c.js',
          revision: 'VCBHCR_tn4mPFt1ydNa1u',
>>>>>>> ab7a9c5f
        },
        {
          url: '/_next/static/chunks/956.294cd105076f1b1a.js',
          revision: '294cd105076f1b1a',
        },
        {
          url: '/_next/static/chunks/app/_not-found/page-abd906c67ef6c831.js',
<<<<<<< HEAD
          revision: 'DD7capMUo7jnRVUWzxgvs',
        },
        {
          url: '/_next/static/chunks/app/admin/services/page-0b37dfb14133be3b.js',
          revision: 'DD7capMUo7jnRVUWzxgvs',
        },
        {
          url: '/_next/static/chunks/app/api/health/integrations/route-60b6ab8c2973e2aa.js',
          revision: 'DD7capMUo7jnRVUWzxgvs',
        },
        {
          url: '/_next/static/chunks/app/api/push/subscribe/route-6a27edbbd27b7c2c.js',
          revision: 'DD7capMUo7jnRVUWzxgvs',
        },
        {
          url: '/_next/static/chunks/app/api/push/unsubscribe/route-1fb1130fa96049b4.js',
          revision: 'DD7capMUo7jnRVUWzxgvs',
        },
        {
          url: '/_next/static/chunks/app/api/uploadthing/route-429d82d9434df0c5.js',
          revision: 'DD7capMUo7jnRVUWzxgvs',
        },
        {
          url: '/_next/static/chunks/app/campaigns/%5Bid%5D/page-04893c93f10a5cfe.js',
          revision: 'DD7capMUo7jnRVUWzxgvs',
        },
        {
          url: '/_next/static/chunks/app/campaigns/create/page-e6dccab3bfddbdf6.js',
          revision: 'DD7capMUo7jnRVUWzxgvs',
        },
        {
          url: '/_next/static/chunks/app/campaigns/page-745eb36959755409.js',
          revision: 'DD7capMUo7jnRVUWzxgvs',
        },
        {
          url: '/_next/static/chunks/app/dashboard/page-8f53d071cd96699a.js',
          revision: 'DD7capMUo7jnRVUWzxgvs',
        },
        {
          url: '/_next/static/chunks/app/layout-365e33c929b85688.js',
          revision: 'DD7capMUo7jnRVUWzxgvs',
        },
        {
          url: '/_next/static/chunks/app/offline/page-49c1e1c09541f755.js',
          revision: 'DD7capMUo7jnRVUWzxgvs',
        },
        {
          url: '/_next/static/chunks/app/page-844fd6acde002b36.js',
          revision: 'DD7capMUo7jnRVUWzxgvs',
        },
        {
          url: '/_next/static/chunks/app/sign-in/%5B%5B...sign-in%5D%5D/page-79c7b6efb636c6e5.js',
          revision: 'DD7capMUo7jnRVUWzxgvs',
        },
        {
          url: '/_next/static/chunks/app/sign-up/%5B%5B...sign-up%5D%5D/page-df56fc850030a750.js',
          revision: 'DD7capMUo7jnRVUWzxgvs',
        },
        {
          url: '/_next/static/chunks/c36f3faa-a21efcfdbd85d7e1.js',
          revision: 'DD7capMUo7jnRVUWzxgvs',
=======
          revision: 'VCBHCR_tn4mPFt1ydNa1u',
        },
        {
          url: '/_next/static/chunks/app/api/health/integrations/route-60b6ab8c2973e2aa.js',
          revision: 'VCBHCR_tn4mPFt1ydNa1u',
        },
        {
          url: '/_next/static/chunks/app/api/push/subscribe/route-6a27edbbd27b7c2c.js',
          revision: 'VCBHCR_tn4mPFt1ydNa1u',
        },
        {
          url: '/_next/static/chunks/app/api/push/unsubscribe/route-1fb1130fa96049b4.js',
          revision: 'VCBHCR_tn4mPFt1ydNa1u',
        },
        {
          url: '/_next/static/chunks/app/api/uploadthing/route-429d82d9434df0c5.js',
          revision: 'VCBHCR_tn4mPFt1ydNa1u',
        },
        {
          url: '/_next/static/chunks/app/campaigns/%5Bid%5D/page-2483d58a6ae33231.js',
          revision: 'VCBHCR_tn4mPFt1ydNa1u',
        },
        {
          url: '/_next/static/chunks/app/campaigns/create/page-3c1eb8ff243d4dcf.js',
          revision: 'VCBHCR_tn4mPFt1ydNa1u',
        },
        {
          url: '/_next/static/chunks/app/campaigns/page-cf38447a701e5b27.js',
          revision: 'VCBHCR_tn4mPFt1ydNa1u',
        },
        {
          url: '/_next/static/chunks/app/dashboard/page-d6c75864b2413faa.js',
          revision: 'VCBHCR_tn4mPFt1ydNa1u',
        },
        {
          url: '/_next/static/chunks/app/layout-dfbd45b2b8ddcd1f.js',
          revision: 'VCBHCR_tn4mPFt1ydNa1u',
        },
        {
          url: '/_next/static/chunks/app/offline/page-a729df28041f3984.js',
          revision: 'VCBHCR_tn4mPFt1ydNa1u',
        },
        {
          url: '/_next/static/chunks/app/page-f600e6f7cfb8ae24.js',
          revision: 'VCBHCR_tn4mPFt1ydNa1u',
        },
        {
          url: '/_next/static/chunks/app/sign-in/%5B%5B...sign-in%5D%5D/page-be22b3db262f3f57.js',
          revision: 'VCBHCR_tn4mPFt1ydNa1u',
        },
        {
          url: '/_next/static/chunks/app/sign-up/%5B%5B...sign-up%5D%5D/page-71fbeff46419510d.js',
          revision: 'VCBHCR_tn4mPFt1ydNa1u',
        },
        {
          url: '/_next/static/chunks/c36f3faa-a21efcfdbd85d7e1.js',
          revision: 'VCBHCR_tn4mPFt1ydNa1u',
>>>>>>> ab7a9c5f
        },
        {
          url: '/_next/static/chunks/d0deef33.d8e4dae5397587ae.js',
          revision: 'd8e4dae5397587ae',
        },
        {
          url: '/_next/static/chunks/framework-f593a28cde54158e.js',
<<<<<<< HEAD
          revision: 'DD7capMUo7jnRVUWzxgvs',
        },
        {
          url: '/_next/static/chunks/main-1f3d76e09e29c86a.js',
          revision: 'DD7capMUo7jnRVUWzxgvs',
        },
        {
          url: '/_next/static/chunks/main-app-74ed7925eb71e762.js',
          revision: 'DD7capMUo7jnRVUWzxgvs',
        },
        {
          url: '/_next/static/chunks/pages/_app-da15c11dea942c36.js',
          revision: 'DD7capMUo7jnRVUWzxgvs',
        },
        {
          url: '/_next/static/chunks/pages/_error-cc3f077a18ea1793.js',
          revision: 'DD7capMUo7jnRVUWzxgvs',
=======
          revision: 'VCBHCR_tn4mPFt1ydNa1u',
        },
        {
          url: '/_next/static/chunks/main-1f3d76e09e29c86a.js',
          revision: 'VCBHCR_tn4mPFt1ydNa1u',
        },
        {
          url: '/_next/static/chunks/main-app-cb4c4999bdb21bfd.js',
          revision: 'VCBHCR_tn4mPFt1ydNa1u',
        },
        {
          url: '/_next/static/chunks/pages/_app-da15c11dea942c36.js',
          revision: 'VCBHCR_tn4mPFt1ydNa1u',
        },
        {
          url: '/_next/static/chunks/pages/_error-cc3f077a18ea1793.js',
          revision: 'VCBHCR_tn4mPFt1ydNa1u',
>>>>>>> ab7a9c5f
        },
        {
          url: '/_next/static/chunks/polyfills-42372ed130431b0a.js',
          revision: '846118c33b2c0e922d7b3a7676f81f6f',
        },
        {
<<<<<<< HEAD
          url: '/_next/static/chunks/webpack-4e76be5e52c841d2.js',
          revision: 'DD7capMUo7jnRVUWzxgvs',
=======
          url: '/_next/static/chunks/webpack-f5096d37ec91a7fd.js',
          revision: 'VCBHCR_tn4mPFt1ydNa1u',
        },
        {
          url: '/_next/static/css/0442d209c5650cf1.css',
          revision: '0442d209c5650cf1',
>>>>>>> ab7a9c5f
        },
        {
          url: '/_next/static/css/1de76be520b4de19.css',
          revision: '1de76be520b4de19',
        },
        {
          url: '/_next/static/css/28849051f1be82ba.css',
          revision: '28849051f1be82ba',
        },
        {
<<<<<<< HEAD
          url: '/_next/static/css/7d849d9c579d48cb.css',
          revision: '7d849d9c579d48cb',
        },
        {
=======
>>>>>>> ab7a9c5f
          url: '/_next/static/media/569ce4b8f30dc480-s.p.woff2',
          revision: 'ef6cefb32024deac234e82f932a95cbd',
        },
        {
          url: '/_next/static/media/747892c23ea88013-s.woff2',
          revision: 'a0761690ccf4441ace5cec893b82d4ab',
        },
        {
          url: '/_next/static/media/8d697b304b401681-s.woff2',
          revision: 'cc728f6c0adb04da0dfcb0fc436a8ae5',
        },
        {
          url: '/_next/static/media/93f479601ee12b01-s.p.woff2',
          revision: 'da83d5f06d825c5ae65b7cca706cb312',
        },
        {
          url: '/_next/static/media/9610d9e46709d722-s.woff2',
          revision: '7b7c0ef93df188a852344fc272fc096b',
        },
        {
          url: '/_next/static/media/ba015fad6dcf6784-s.woff2',
          revision: '8ea4f719af3312a055caf09f34c89a77',
        },
        {
          url: '/_next/static/media/layers-2x.9859cd12.png',
          revision: '9859cd12',
        },
        {
          url: '/_next/static/media/layers.ef6db872.png',
          revision: 'ef6db872',
        },
        {
          url: '/_next/static/media/marker-icon.d577052a.png',
          revision: 'd577052a',
        },
        { url: '/file.svg', revision: 'd09f95206c3fa0bb9bd9fefabfd0ea71' },
        { url: '/globe.svg', revision: '2aaafa6a49b6563925fe440891e32717' },
        { url: '/manifest.json', revision: '72143d457d3843bccb5371d6f8508f89' },
        { url: '/next.svg', revision: '8e061864f388b47f33a1c3780831193e' },
<<<<<<< HEAD
        { url: '/offline', revision: 'DD7capMUo7jnRVUWzxgvs' },
=======
        { url: '/offline', revision: 'VCBHCR_tn4mPFt1ydNa1u' },
        {
          url: '/sw-enhanced.js',
          revision: 'e213eb8929b0f13938395bc758e7034e',
        },
>>>>>>> ab7a9c5f
        { url: '/vercel.svg', revision: 'c0af2f507b369b085b35ef4bbe3bcf1e' },
        { url: '/window.svg', revision: 'a2760511c65806022ad20adf74370ff3' },
      ],
      { ignoreURLParametersMatching: [] }
    ),
    s.cleanupOutdatedCaches(),
    s.registerRoute(
      '/',
      new s.NetworkFirst({
        cacheName: 'start-url',
        plugins: [
          {
            cacheWillUpdate: async ({
<<<<<<< HEAD
              request: s,
              response: e,
              event: n,
              state: c,
            }) =>
              e && 'opaqueredirect' === e.type
                ? new Response(e.body, {
                    status: 200,
                    statusText: 'OK',
                    headers: e.headers,
                  })
                : e,
=======
              request: e,
              response: s,
              event: t,
              state: n,
            }) =>
              s && 'opaqueredirect' === s.type
                ? new Response(s.body, {
                    status: 200,
                    statusText: 'OK',
                    headers: s.headers,
                  })
                : s,
>>>>>>> ab7a9c5f
          },
          { handlerDidError: async ({ request: s }) => self.fallback(s) },
        ],
      }),
      'GET'
    ),
    s.registerRoute(
      /^https:\/\/fonts\.googleapis\.com/,
      new s.StaleWhileRevalidate({
        cacheName: 'google-fonts-stylesheets',
        plugins: [
          new s.ExpirationPlugin({ maxEntries: 60, maxAgeSeconds: 2592e3 }),
          { handlerDidError: async ({ request: s }) => self.fallback(s) },
        ],
      }),
      'GET'
    ),
    s.registerRoute(
      /^https:\/\/fonts\.gstatic\.com/,
      new s.CacheFirst({
        cacheName: 'google-fonts-webfonts',
        plugins: [
          new s.ExpirationPlugin({ maxEntries: 60, maxAgeSeconds: 31536e3 }),
          { handlerDidError: async ({ request: s }) => self.fallback(s) },
        ],
      }),
      'GET'
    ),
    s.registerRoute(
      /\.(?:png|jpg|jpeg|svg|gif|webp)$/,
      new s.CacheFirst({
        cacheName: 'images',
        plugins: [
          new s.ExpirationPlugin({ maxEntries: 200, maxAgeSeconds: 604800 }),
          { handlerDidError: async ({ request: s }) => self.fallback(s) },
        ],
      }),
      'GET'
    ),
    s.registerRoute(
      /^https:\/\/api\./,
      new s.NetworkFirst({
        cacheName: 'api-cache',
        networkTimeoutSeconds: 10,
        plugins: [
          new s.ExpirationPlugin({ maxEntries: 100, maxAgeSeconds: 86400 }),
          { handlerDidError: async ({ request: s }) => self.fallback(s) },
        ],
      }),
      'GET'
    ),
    s.registerRoute(
      /\.(?:js|css)$/,
      new s.StaleWhileRevalidate({
        cacheName: 'static-resources',
        plugins: [
          new s.ExpirationPlugin({ maxEntries: 60, maxAgeSeconds: 604800 }),
          { handlerDidError: async ({ request: s }) => self.fallback(s) },
        ],
      }),
      'GET'
    ));
});<|MERGE_RESOLUTION|>--- conflicted
+++ resolved
@@ -1,32 +1,4 @@
 if (!self.define) {
-<<<<<<< HEAD
-  let s,
-    e = {};
-  const n = (n, c) => (
-    (n = new URL(n + '.js', c).href),
-    e[n] ||
-      new Promise((e) => {
-        if ('document' in self) {
-          const s = document.createElement('script');
-          ((s.src = n), (s.onload = e), document.head.appendChild(s));
-        } else ((s = n), importScripts(n), e());
-      }).then(() => {
-        let s = e[n];
-        if (!s) throw new Error(`Module ${n} didn’t register its module`);
-        return s;
-      })
-  );
-  self.define = (c, a) => {
-    const i =
-      s ||
-      ('document' in self ? document.currentScript.src : '') ||
-      location.href;
-    if (e[i]) return;
-    let t = {};
-    const r = (s) => n(s, i),
-      o = { module: { uri: i }, exports: t, require: r };
-    e[i] = Promise.all(c.map((s) => o[s] || r(s))).then((s) => (a(...s), t));
-=======
   let e,
     s = {};
   const t = (t, n) => (
@@ -53,109 +25,33 @@
     const r = (e) => t(e, i),
       d = { module: { uri: i }, exports: c, require: r };
     s[i] = Promise.all(n.map((e) => d[e] || r(e))).then((e) => (a(...e), c));
->>>>>>> ab7a9c5f
   };
 }
-define(['./workbox-b8918663'], function (s) {
+define(['./workbox-b8918663'], function (e) {
   'use strict';
-<<<<<<< HEAD
-  (importScripts('fallback-DD7capMUo7jnRVUWzxgvs.js'),
-=======
   (importScripts('fallback-VCBHCR_tn4mPFt1ydNa1u.js'),
->>>>>>> ab7a9c5f
     self.skipWaiting(),
-    s.clientsClaim(),
-    s.precacheAndRoute(
+    e.clientsClaim(),
+    e.precacheAndRoute(
       [
         {
           url: '/_next/app-build-manifest.json',
-<<<<<<< HEAD
-          revision: '0b466f50676c3cf206d997a69bf62200',
-=======
           revision: '6b6719cb95d3354d58078c67c227af6a',
->>>>>>> ab7a9c5f
         },
         {
           url: '/_next/dynamic-css-manifest.json',
           revision: 'fe98ca6effd7235d56f644a56c027db5',
         },
         {
-<<<<<<< HEAD
-          url: '/_next/static/DD7capMUo7jnRVUWzxgvs/_buildManifest.js',
-          revision: '0b5af72ac5e1fdfc5948c4337a3d82c1',
-        },
-        {
-          url: '/_next/static/DD7capMUo7jnRVUWzxgvs/_ssgManifest.js',
-=======
           url: '/_next/static/VCBHCR_tn4mPFt1ydNa1u/_buildManifest.js',
           revision: '912a3e45d01db92e4a4e46a560ce34d4',
         },
         {
           url: '/_next/static/VCBHCR_tn4mPFt1ydNa1u/_ssgManifest.js',
->>>>>>> ab7a9c5f
           revision: 'b6652df95db52feb4daf4eca35380933',
         },
         {
-          url: '/_next/static/chunks/111-fbbf4034670ddd84.js',
-          revision: 'DD7capMUo7jnRVUWzxgvs',
-        },
-        {
           url: '/_next/static/chunks/152-a3dfb708539be9d6.js',
-<<<<<<< HEAD
-          revision: 'DD7capMUo7jnRVUWzxgvs',
-        },
-        {
-          url: '/_next/static/chunks/153-2f901fdd5ed655fe.js',
-          revision: 'DD7capMUo7jnRVUWzxgvs',
-        },
-        {
-          url: '/_next/static/chunks/212-48753bce66e8c879.js',
-          revision: 'DD7capMUo7jnRVUWzxgvs',
-        },
-        {
-          url: '/_next/static/chunks/25.831cfb5db1fb3d55.js',
-          revision: '831cfb5db1fb3d55',
-        },
-        {
-          url: '/_next/static/chunks/308-8fc67cadc5787043.js',
-          revision: 'DD7capMUo7jnRVUWzxgvs',
-        },
-        {
-          url: '/_next/static/chunks/363-047cdc3d323252c4.js',
-          revision: 'DD7capMUo7jnRVUWzxgvs',
-        },
-        {
-          url: '/_next/static/chunks/426-c116eb1d651b7a4f.js',
-          revision: 'DD7capMUo7jnRVUWzxgvs',
-        },
-        {
-          url: '/_next/static/chunks/4bd1b696-2eab003e95522e3e.js',
-          revision: 'DD7capMUo7jnRVUWzxgvs',
-        },
-        {
-          url: '/_next/static/chunks/501-9819a7d9975e6028.js',
-          revision: 'DD7capMUo7jnRVUWzxgvs',
-        },
-        {
-          url: '/_next/static/chunks/566-5d71df6e59b210c6.js',
-          revision: 'DD7capMUo7jnRVUWzxgvs',
-        },
-        {
-          url: '/_next/static/chunks/585-7bc4cb2316f7482d.js',
-          revision: 'DD7capMUo7jnRVUWzxgvs',
-        },
-        {
-          url: '/_next/static/chunks/624-fb8bf8dcd1372c33.js',
-          revision: 'DD7capMUo7jnRVUWzxgvs',
-        },
-        {
-          url: '/_next/static/chunks/642.8b39606f116c20dc.js',
-          revision: '8b39606f116c20dc',
-        },
-        {
-          url: '/_next/static/chunks/684-5755810b66aa1586.js',
-          revision: 'DD7capMUo7jnRVUWzxgvs',
-=======
           revision: 'VCBHCR_tn4mPFt1ydNa1u',
         },
         {
@@ -209,7 +105,6 @@
         {
           url: '/_next/static/chunks/684-5755810b66aa1586.js',
           revision: 'VCBHCR_tn4mPFt1ydNa1u',
->>>>>>> ab7a9c5f
         },
         {
           url: '/_next/static/chunks/693.00bfe48bf2822819.js',
@@ -217,27 +112,15 @@
         },
         {
           url: '/_next/static/chunks/874-6ac2a318fa9c5bfb.js',
-<<<<<<< HEAD
-          revision: 'DD7capMUo7jnRVUWzxgvs',
+          revision: 'VCBHCR_tn4mPFt1ydNa1u',
         },
         {
           url: '/_next/static/chunks/890-924de14590c694a6.js',
-          revision: 'DD7capMUo7jnRVUWzxgvs',
+          revision: 'VCBHCR_tn4mPFt1ydNa1u',
         },
         {
           url: '/_next/static/chunks/948-aa1f749d4f39d74c.js',
-          revision: 'DD7capMUo7jnRVUWzxgvs',
-=======
-          revision: 'VCBHCR_tn4mPFt1ydNa1u',
-        },
-        {
-          url: '/_next/static/chunks/890-924de14590c694a6.js',
-          revision: 'VCBHCR_tn4mPFt1ydNa1u',
-        },
-        {
-          url: '/_next/static/chunks/948-aa1f749d4f39d74c.js',
-          revision: 'VCBHCR_tn4mPFt1ydNa1u',
->>>>>>> ab7a9c5f
+          revision: 'VCBHCR_tn4mPFt1ydNa1u',
         },
         {
           url: '/_next/static/chunks/956.294cd105076f1b1a.js',
@@ -245,127 +128,63 @@
         },
         {
           url: '/_next/static/chunks/app/_not-found/page-abd906c67ef6c831.js',
-<<<<<<< HEAD
-          revision: 'DD7capMUo7jnRVUWzxgvs',
-        },
-        {
-          url: '/_next/static/chunks/app/admin/services/page-0b37dfb14133be3b.js',
-          revision: 'DD7capMUo7jnRVUWzxgvs',
+          revision: 'VCBHCR_tn4mPFt1ydNa1u',
         },
         {
           url: '/_next/static/chunks/app/api/health/integrations/route-60b6ab8c2973e2aa.js',
-          revision: 'DD7capMUo7jnRVUWzxgvs',
+          revision: 'VCBHCR_tn4mPFt1ydNa1u',
         },
         {
           url: '/_next/static/chunks/app/api/push/subscribe/route-6a27edbbd27b7c2c.js',
-          revision: 'DD7capMUo7jnRVUWzxgvs',
+          revision: 'VCBHCR_tn4mPFt1ydNa1u',
         },
         {
           url: '/_next/static/chunks/app/api/push/unsubscribe/route-1fb1130fa96049b4.js',
-          revision: 'DD7capMUo7jnRVUWzxgvs',
+          revision: 'VCBHCR_tn4mPFt1ydNa1u',
         },
         {
           url: '/_next/static/chunks/app/api/uploadthing/route-429d82d9434df0c5.js',
-          revision: 'DD7capMUo7jnRVUWzxgvs',
-        },
-        {
-          url: '/_next/static/chunks/app/campaigns/%5Bid%5D/page-04893c93f10a5cfe.js',
-          revision: 'DD7capMUo7jnRVUWzxgvs',
-        },
-        {
-          url: '/_next/static/chunks/app/campaigns/create/page-e6dccab3bfddbdf6.js',
-          revision: 'DD7capMUo7jnRVUWzxgvs',
-        },
-        {
-          url: '/_next/static/chunks/app/campaigns/page-745eb36959755409.js',
-          revision: 'DD7capMUo7jnRVUWzxgvs',
-        },
-        {
-          url: '/_next/static/chunks/app/dashboard/page-8f53d071cd96699a.js',
-          revision: 'DD7capMUo7jnRVUWzxgvs',
-        },
-        {
-          url: '/_next/static/chunks/app/layout-365e33c929b85688.js',
-          revision: 'DD7capMUo7jnRVUWzxgvs',
-        },
-        {
-          url: '/_next/static/chunks/app/offline/page-49c1e1c09541f755.js',
-          revision: 'DD7capMUo7jnRVUWzxgvs',
-        },
-        {
-          url: '/_next/static/chunks/app/page-844fd6acde002b36.js',
-          revision: 'DD7capMUo7jnRVUWzxgvs',
-        },
-        {
-          url: '/_next/static/chunks/app/sign-in/%5B%5B...sign-in%5D%5D/page-79c7b6efb636c6e5.js',
-          revision: 'DD7capMUo7jnRVUWzxgvs',
-        },
-        {
-          url: '/_next/static/chunks/app/sign-up/%5B%5B...sign-up%5D%5D/page-df56fc850030a750.js',
-          revision: 'DD7capMUo7jnRVUWzxgvs',
+          revision: 'VCBHCR_tn4mPFt1ydNa1u',
+        },
+        {
+          url: '/_next/static/chunks/app/campaigns/%5Bid%5D/page-2483d58a6ae33231.js',
+          revision: 'VCBHCR_tn4mPFt1ydNa1u',
+        },
+        {
+          url: '/_next/static/chunks/app/campaigns/create/page-3c1eb8ff243d4dcf.js',
+          revision: 'VCBHCR_tn4mPFt1ydNa1u',
+        },
+        {
+          url: '/_next/static/chunks/app/campaigns/page-cf38447a701e5b27.js',
+          revision: 'VCBHCR_tn4mPFt1ydNa1u',
+        },
+        {
+          url: '/_next/static/chunks/app/dashboard/page-d6c75864b2413faa.js',
+          revision: 'VCBHCR_tn4mPFt1ydNa1u',
+        },
+        {
+          url: '/_next/static/chunks/app/layout-dfbd45b2b8ddcd1f.js',
+          revision: 'VCBHCR_tn4mPFt1ydNa1u',
+        },
+        {
+          url: '/_next/static/chunks/app/offline/page-a729df28041f3984.js',
+          revision: 'VCBHCR_tn4mPFt1ydNa1u',
+        },
+        {
+          url: '/_next/static/chunks/app/page-f600e6f7cfb8ae24.js',
+          revision: 'VCBHCR_tn4mPFt1ydNa1u',
+        },
+        {
+          url: '/_next/static/chunks/app/sign-in/%5B%5B...sign-in%5D%5D/page-be22b3db262f3f57.js',
+          revision: 'VCBHCR_tn4mPFt1ydNa1u',
+        },
+        {
+          url: '/_next/static/chunks/app/sign-up/%5B%5B...sign-up%5D%5D/page-71fbeff46419510d.js',
+          revision: 'VCBHCR_tn4mPFt1ydNa1u',
         },
         {
           url: '/_next/static/chunks/c36f3faa-a21efcfdbd85d7e1.js',
-          revision: 'DD7capMUo7jnRVUWzxgvs',
-=======
-          revision: 'VCBHCR_tn4mPFt1ydNa1u',
-        },
-        {
-          url: '/_next/static/chunks/app/api/health/integrations/route-60b6ab8c2973e2aa.js',
-          revision: 'VCBHCR_tn4mPFt1ydNa1u',
-        },
-        {
-          url: '/_next/static/chunks/app/api/push/subscribe/route-6a27edbbd27b7c2c.js',
-          revision: 'VCBHCR_tn4mPFt1ydNa1u',
-        },
-        {
-          url: '/_next/static/chunks/app/api/push/unsubscribe/route-1fb1130fa96049b4.js',
-          revision: 'VCBHCR_tn4mPFt1ydNa1u',
-        },
-        {
-          url: '/_next/static/chunks/app/api/uploadthing/route-429d82d9434df0c5.js',
-          revision: 'VCBHCR_tn4mPFt1ydNa1u',
-        },
-        {
-          url: '/_next/static/chunks/app/campaigns/%5Bid%5D/page-2483d58a6ae33231.js',
-          revision: 'VCBHCR_tn4mPFt1ydNa1u',
-        },
-        {
-          url: '/_next/static/chunks/app/campaigns/create/page-3c1eb8ff243d4dcf.js',
-          revision: 'VCBHCR_tn4mPFt1ydNa1u',
-        },
-        {
-          url: '/_next/static/chunks/app/campaigns/page-cf38447a701e5b27.js',
-          revision: 'VCBHCR_tn4mPFt1ydNa1u',
-        },
-        {
-          url: '/_next/static/chunks/app/dashboard/page-d6c75864b2413faa.js',
-          revision: 'VCBHCR_tn4mPFt1ydNa1u',
-        },
-        {
-          url: '/_next/static/chunks/app/layout-dfbd45b2b8ddcd1f.js',
-          revision: 'VCBHCR_tn4mPFt1ydNa1u',
-        },
-        {
-          url: '/_next/static/chunks/app/offline/page-a729df28041f3984.js',
-          revision: 'VCBHCR_tn4mPFt1ydNa1u',
-        },
-        {
-          url: '/_next/static/chunks/app/page-f600e6f7cfb8ae24.js',
-          revision: 'VCBHCR_tn4mPFt1ydNa1u',
-        },
-        {
-          url: '/_next/static/chunks/app/sign-in/%5B%5B...sign-in%5D%5D/page-be22b3db262f3f57.js',
-          revision: 'VCBHCR_tn4mPFt1ydNa1u',
-        },
-        {
-          url: '/_next/static/chunks/app/sign-up/%5B%5B...sign-up%5D%5D/page-71fbeff46419510d.js',
-          revision: 'VCBHCR_tn4mPFt1ydNa1u',
-        },
-        {
-          url: '/_next/static/chunks/c36f3faa-a21efcfdbd85d7e1.js',
-          revision: 'VCBHCR_tn4mPFt1ydNa1u',
->>>>>>> ab7a9c5f
+          revision: 'VCBHCR_tn4mPFt1ydNa1u',
         },
         {
           url: '/_next/static/chunks/d0deef33.d8e4dae5397587ae.js',
@@ -373,77 +192,45 @@
         },
         {
           url: '/_next/static/chunks/framework-f593a28cde54158e.js',
-<<<<<<< HEAD
-          revision: 'DD7capMUo7jnRVUWzxgvs',
+          revision: 'VCBHCR_tn4mPFt1ydNa1u',
         },
         {
           url: '/_next/static/chunks/main-1f3d76e09e29c86a.js',
-          revision: 'DD7capMUo7jnRVUWzxgvs',
-        },
-        {
-          url: '/_next/static/chunks/main-app-74ed7925eb71e762.js',
-          revision: 'DD7capMUo7jnRVUWzxgvs',
+          revision: 'VCBHCR_tn4mPFt1ydNa1u',
+        },
+        {
+          url: '/_next/static/chunks/main-app-cb4c4999bdb21bfd.js',
+          revision: 'VCBHCR_tn4mPFt1ydNa1u',
         },
         {
           url: '/_next/static/chunks/pages/_app-da15c11dea942c36.js',
-          revision: 'DD7capMUo7jnRVUWzxgvs',
+          revision: 'VCBHCR_tn4mPFt1ydNa1u',
         },
         {
           url: '/_next/static/chunks/pages/_error-cc3f077a18ea1793.js',
-          revision: 'DD7capMUo7jnRVUWzxgvs',
-=======
-          revision: 'VCBHCR_tn4mPFt1ydNa1u',
-        },
-        {
-          url: '/_next/static/chunks/main-1f3d76e09e29c86a.js',
-          revision: 'VCBHCR_tn4mPFt1ydNa1u',
-        },
-        {
-          url: '/_next/static/chunks/main-app-cb4c4999bdb21bfd.js',
-          revision: 'VCBHCR_tn4mPFt1ydNa1u',
-        },
-        {
-          url: '/_next/static/chunks/pages/_app-da15c11dea942c36.js',
-          revision: 'VCBHCR_tn4mPFt1ydNa1u',
-        },
-        {
-          url: '/_next/static/chunks/pages/_error-cc3f077a18ea1793.js',
-          revision: 'VCBHCR_tn4mPFt1ydNa1u',
->>>>>>> ab7a9c5f
+          revision: 'VCBHCR_tn4mPFt1ydNa1u',
         },
         {
           url: '/_next/static/chunks/polyfills-42372ed130431b0a.js',
           revision: '846118c33b2c0e922d7b3a7676f81f6f',
         },
         {
-<<<<<<< HEAD
-          url: '/_next/static/chunks/webpack-4e76be5e52c841d2.js',
-          revision: 'DD7capMUo7jnRVUWzxgvs',
-=======
           url: '/_next/static/chunks/webpack-f5096d37ec91a7fd.js',
           revision: 'VCBHCR_tn4mPFt1ydNa1u',
         },
         {
           url: '/_next/static/css/0442d209c5650cf1.css',
           revision: '0442d209c5650cf1',
->>>>>>> ab7a9c5f
         },
         {
           url: '/_next/static/css/1de76be520b4de19.css',
           revision: '1de76be520b4de19',
         },
         {
-          url: '/_next/static/css/28849051f1be82ba.css',
-          revision: '28849051f1be82ba',
-        },
-        {
-<<<<<<< HEAD
           url: '/_next/static/css/7d849d9c579d48cb.css',
           revision: '7d849d9c579d48cb',
         },
         {
-=======
->>>>>>> ab7a9c5f
           url: '/_next/static/media/569ce4b8f30dc480-s.p.woff2',
           revision: 'ef6cefb32024deac234e82f932a95cbd',
         },
@@ -483,42 +270,24 @@
         { url: '/globe.svg', revision: '2aaafa6a49b6563925fe440891e32717' },
         { url: '/manifest.json', revision: '72143d457d3843bccb5371d6f8508f89' },
         { url: '/next.svg', revision: '8e061864f388b47f33a1c3780831193e' },
-<<<<<<< HEAD
-        { url: '/offline', revision: 'DD7capMUo7jnRVUWzxgvs' },
-=======
         { url: '/offline', revision: 'VCBHCR_tn4mPFt1ydNa1u' },
         {
           url: '/sw-enhanced.js',
           revision: 'e213eb8929b0f13938395bc758e7034e',
         },
->>>>>>> ab7a9c5f
         { url: '/vercel.svg', revision: 'c0af2f507b369b085b35ef4bbe3bcf1e' },
         { url: '/window.svg', revision: 'a2760511c65806022ad20adf74370ff3' },
       ],
       { ignoreURLParametersMatching: [] }
     ),
-    s.cleanupOutdatedCaches(),
-    s.registerRoute(
+    e.cleanupOutdatedCaches(),
+    e.registerRoute(
       '/',
-      new s.NetworkFirst({
+      new e.NetworkFirst({
         cacheName: 'start-url',
         plugins: [
           {
             cacheWillUpdate: async ({
-<<<<<<< HEAD
-              request: s,
-              response: e,
-              event: n,
-              state: c,
-            }) =>
-              e && 'opaqueredirect' === e.type
-                ? new Response(e.body, {
-                    status: 200,
-                    statusText: 'OK',
-                    headers: e.headers,
-                  })
-                : e,
-=======
               request: e,
               response: s,
               event: t,
@@ -531,65 +300,64 @@
                     headers: s.headers,
                   })
                 : s,
->>>>>>> ab7a9c5f
           },
-          { handlerDidError: async ({ request: s }) => self.fallback(s) },
-        ],
-      }),
-      'GET'
-    ),
-    s.registerRoute(
+          { handlerDidError: async ({ request: e }) => self.fallback(e) },
+        ],
+      }),
+      'GET'
+    ),
+    e.registerRoute(
       /^https:\/\/fonts\.googleapis\.com/,
-      new s.StaleWhileRevalidate({
+      new e.StaleWhileRevalidate({
         cacheName: 'google-fonts-stylesheets',
         plugins: [
-          new s.ExpirationPlugin({ maxEntries: 60, maxAgeSeconds: 2592e3 }),
-          { handlerDidError: async ({ request: s }) => self.fallback(s) },
-        ],
-      }),
-      'GET'
-    ),
-    s.registerRoute(
+          new e.ExpirationPlugin({ maxEntries: 60, maxAgeSeconds: 2592e3 }),
+          { handlerDidError: async ({ request: e }) => self.fallback(e) },
+        ],
+      }),
+      'GET'
+    ),
+    e.registerRoute(
       /^https:\/\/fonts\.gstatic\.com/,
-      new s.CacheFirst({
+      new e.CacheFirst({
         cacheName: 'google-fonts-webfonts',
         plugins: [
-          new s.ExpirationPlugin({ maxEntries: 60, maxAgeSeconds: 31536e3 }),
-          { handlerDidError: async ({ request: s }) => self.fallback(s) },
-        ],
-      }),
-      'GET'
-    ),
-    s.registerRoute(
+          new e.ExpirationPlugin({ maxEntries: 60, maxAgeSeconds: 31536e3 }),
+          { handlerDidError: async ({ request: e }) => self.fallback(e) },
+        ],
+      }),
+      'GET'
+    ),
+    e.registerRoute(
       /\.(?:png|jpg|jpeg|svg|gif|webp)$/,
-      new s.CacheFirst({
+      new e.CacheFirst({
         cacheName: 'images',
         plugins: [
-          new s.ExpirationPlugin({ maxEntries: 200, maxAgeSeconds: 604800 }),
-          { handlerDidError: async ({ request: s }) => self.fallback(s) },
-        ],
-      }),
-      'GET'
-    ),
-    s.registerRoute(
+          new e.ExpirationPlugin({ maxEntries: 200, maxAgeSeconds: 604800 }),
+          { handlerDidError: async ({ request: e }) => self.fallback(e) },
+        ],
+      }),
+      'GET'
+    ),
+    e.registerRoute(
       /^https:\/\/api\./,
-      new s.NetworkFirst({
+      new e.NetworkFirst({
         cacheName: 'api-cache',
         networkTimeoutSeconds: 10,
         plugins: [
-          new s.ExpirationPlugin({ maxEntries: 100, maxAgeSeconds: 86400 }),
-          { handlerDidError: async ({ request: s }) => self.fallback(s) },
-        ],
-      }),
-      'GET'
-    ),
-    s.registerRoute(
+          new e.ExpirationPlugin({ maxEntries: 100, maxAgeSeconds: 86400 }),
+          { handlerDidError: async ({ request: e }) => self.fallback(e) },
+        ],
+      }),
+      'GET'
+    ),
+    e.registerRoute(
       /\.(?:js|css)$/,
-      new s.StaleWhileRevalidate({
+      new e.StaleWhileRevalidate({
         cacheName: 'static-resources',
         plugins: [
-          new s.ExpirationPlugin({ maxEntries: 60, maxAgeSeconds: 604800 }),
-          { handlerDidError: async ({ request: s }) => self.fallback(s) },
+          new e.ExpirationPlugin({ maxEntries: 60, maxAgeSeconds: 604800 }),
+          { handlerDidError: async ({ request: e }) => self.fallback(e) },
         ],
       }),
       'GET'
